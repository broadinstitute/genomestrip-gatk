--- conflicted
+++ resolved
@@ -520,12 +520,8 @@
             <fileset dir="${java.classes}">
               <include name="**/utils/codecs/**/*.class"/>
               <include name="**/utils/variantcontext/**/*.class"/>
-<<<<<<< HEAD
-              <include name="**/UserException*.class"/>
+              <include name="org/broadinstitute/sting/utils/exceptions/**"/>
 	      <include name="org/broadinstitute/sting/utils/help/DocumentedGATKFeature.class"/>
-=======
-              <include name="org/broadinstitute/sting/utils/exceptions/**"/>
->>>>>>> 6f432840
             </fileset>
         </jar>
     </target>
